--- conflicted
+++ resolved
@@ -99,13 +99,8 @@
                     mina_signer::create_kimchi::<tlsn_core::signature::Data>(NetworkId::TESTNET);
                 let key_pair =
                     Keypair::from_secret_key(sk.clone()).map_err(|_| signature::Error::new())?;
-<<<<<<< HEAD
-                let sig = ctx.sign(&key_pair, &Data::from(msg));
+                let sig = ctx.sign(&key_pair, &Data::to_base_field(msg));
                 Ok(TLSNSignature::MinaSchnorr(MinaSchnorrSignature(sig)))
-=======
-                let sig = ctx.sign(&key_pair, &Data::to_base_field(msg));
-                Ok(TLSNSignature::MinaSchnorr(sig))
->>>>>>> c0f5dd17
             }
             TLSNSigningKey::P256(sk) => {
                 let sig = sk.try_sign(msg)?;
